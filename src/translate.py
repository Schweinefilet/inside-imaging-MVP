--- conflicted
+++ resolved
@@ -1,4 +1,3 @@
-<<<<<<< HEAD
 ﻿# src/translate.py
 from __future__ import annotations
 
@@ -9,37 +8,10 @@
 import ast
 
 # ---------- logging ----------
-=======
-"""Utilities for translating radiology reports into patient-friendly language.
-
-The module exposes a small public surface used by :mod:`app`.  It provides a
-:class:`Glossary` helper for loading lay-language terminology, wrappers around
-:mod:`src.parse` for extracting metadata/sections, and the
-:func:`build_structured` entry point that orchestrates report post-processing.
-
-The previous revision of this file became severely corrupted with duplicated
-imports and class definitions which made the module impossible to import.  This
-rewrite restores a minimal, well-defined API while keeping backward compatible
-behaviour for the rest of the application.
-"""
-
-from __future__ import annotations
-
-from dataclasses import dataclass, field
-from typing import Dict, List
-import csv
-import json
-import logging
-import os
-import re
-import time
-
->>>>>>> 893e3232
 logger = logging.getLogger("insideimaging")
 if not logger.handlers:
     logging.basicConfig(level=logging.INFO, format="%(asctime)s %(levelname)s %(message)s")
 
-<<<<<<< HEAD
 # ---------- parse import with safe fallbacks ----------
 try:
     from .parse import parse_metadata, sections_from_text
@@ -1115,237 +1087,10 @@
     return _annotate_terms_outside_tags(html)
 
 # ---------- main API ----------
-=======
-try:  # Prefer the dedicated parsing helpers shipped with the project.
-    from .parse import parse_metadata as _parse_metadata, sections_from_text as _sections_from_text
-except Exception:  # pragma: no cover - fallback engaged only during packaging errors.
-    logger.warning("parse.py unavailable; using simplified metadata parser")
-
-    def _simple_grab(pattern: str, text: str) -> str:
-        match = re.search(pattern, text, flags=re.I | re.M)
-        return match.group(1).strip() if match else ""
-
-    def parse_metadata(text: str) -> Dict[str, str]:
-        blob = text or ""
-        return {
-            "name": _simple_grab(r"^\s*NAME\s*[:\-]?\s*([^\n]+)", blob),
-            "age": _simple_grab(r"^\s*AGE\s*[:\-]?\s*([0-9]{1,3})", blob),
-            "sex": _simple_grab(r"^\s*SEX\s*[:\-]?\s*([A-Za-z]+)", blob).upper(),
-            "hospital": _simple_grab(r"^[^\n]*HOSPITAL[^\n]*$", blob),
-            "date": _simple_grab(r"^\s*DATE\s*[:\-]?\s*([^\n]+)", blob),
-            "study": _simple_grab(r"(?m)^(CT|MRI|X[- ]?RAY|ULTRASOUND|USG)[^\n]*$", blob),
-        }
-
-    def sections_from_text(text: str) -> Dict[str, str]:
-        blob = text or ""
-        pattern = re.compile(
-            r"(?im)^\s*(clinical\s*history|history|indication|reason|technique|"
-            r"procedure(?:\s+and\s+findings)?|findings?|impression|conclusion|summary)\s*[:\-]?\s*"
-        )
-        matches = [(m.group(1).lower(), m.start(), m.end()) for m in pattern.finditer(blob)]
-        if not matches:
-            return {
-                "reason": "",
-                "technique": "",
-                "findings": blob.strip(),
-                "impression": "",
-            }
-        matches.append(("__end__", len(blob), len(blob)))
-        buckets = {"reason": "", "technique": "", "findings": "", "impression": ""}
-        for index in range(len(matches) - 1):
-            label, _, start = matches[index]
-            next_start = matches[index + 1][1]
-            body = blob[start:next_start].strip()
-            if not body:
-                continue
-            if label in ("clinical history", "history", "indication", "reason"):
-                buckets["reason"] = (buckets["reason"] + " " + body).strip()
-            elif label.startswith("technique"):
-                buckets["technique"] = (buckets["technique"] + " " + body).strip()
-            elif label.startswith("procedure") or label.startswith("finding"):
-                buckets["findings"] = (buckets["findings"] + " " + body).strip()
-            elif label in ("impression", "conclusion", "summary"):
-                buckets["impression"] = (buckets["impression"] + " " + body).strip()
-        return {key: value.strip() for key, value in buckets.items()}
-
-else:
-    parse_metadata = _parse_metadata
-    sections_from_text = _sections_from_text
-
-
-@dataclass
-class Glossary:
-    """Simple case-insensitive glossary for term replacement."""
-
-    mapping: Dict[str, str] = field(default_factory=dict)
-
-    @classmethod
-    def load(cls, path: str) -> "Glossary":
-        data: Dict[str, str] = {}
-        try:
-            with open(path, newline="", encoding="utf-8-sig") as handle:
-                for row in csv.reader(handle):
-                    if len(row) < 2:
-                        continue
-                    key = (row[0] or "").strip().lower()
-                    value = (row[1] or "").strip()
-                    if key:
-                        data[key] = value
-        except FileNotFoundError:
-            logger.warning("glossary file missing: %%s", path)
-        except Exception:
-            logger.exception("glossary load failed")
-        return cls(data)
-
-    def replace_terms(self, text: str) -> str:
-        if not text:
-            return ""
-        result = text
-        for key, value in self.mapping.items():
-            result = re.sub(rf"\b{re.escape(key)}\b", value, result, flags=re.IGNORECASE)
-        return result
-
-
-def _env_float(name: str, default: float) -> float:
-    try:
-        return float(os.getenv(name, str(default)))
-    except Exception:
-        return default
-
-
-def _min_think_seconds() -> float:
-    value = os.getenv("OPENAI_THINK_MIN") or os.getenv("OPENAI_THINK_TIME")
-    try:
-        return float(value) if value else 30.0
-    except Exception:
-        return 30.0
-
-
-def _parse_json_loose(blob: str) -> Dict[str, str] | None:
-    try:
-        return json.loads(blob)
-    except Exception:
-        match = re.search(r"\{.*\}", blob, flags=re.S)
-        if not match:
-            return None
-        try:
-            return json.loads(match.group(0))
-        except Exception:
-            return None
-
-
-def _responses_api_client():  # pragma: no cover - requires optional dependency
-    try:
-        from openai import OpenAI  # type: ignore
-    except Exception:
-        return None
-    api_key = (os.getenv("OPENAI_API_KEY") or "").strip()
-    if not api_key:
-        return None
-    timeout = _env_float("OPENAI_TIMEOUT", 60.0)
-    try:
-        return OpenAI(api_key=api_key, timeout=timeout)
-    except TypeError:
-        return OpenAI(api_key=api_key)
-
-
-def _resolve_models() -> tuple[str, str]:
-    primary = os.getenv("OPENAI_MODEL", "gpt-4o-mini")
-    responses = os.getenv("OPENAI_RESPONSES_MODEL", primary)
-    chat = os.getenv("OPENAI_CHAT_MODEL", os.getenv("OPENAI_CHAT_FALLBACK", primary))
-    return responses, chat
-
-
-def _summarize_with_openai(report_text: str, language: str) -> Dict[str, str] | None:
-    responses_model, chat_model = _resolve_models()
-    client = _responses_api_client()
-    if client is not None:
-        try:  # pragma: no cover - network path disabled in CI
-            start = time.perf_counter()
-            instructions = (
-                "You are a medical report summarizer for the public. "
-                f"Write all output in {language}. "
-                "Return ONLY a JSON object with keys: reason, technique, findings, conclusion, concern. "
-                "Use clear, simple language and short sentences. No treatment advice. "
-                "Highlight important phrases by wrapping them in **double asterisks** in findings and conclusion."
-            )
-            response = client.responses.create(
-                model=responses_model,
-                instructions=instructions,
-                input=[{"role": "user", "content": report_text}],
-                reasoning={"effort": "high"},
-                max_output_tokens=int(os.getenv("OPENAI_MAX_OUTPUT_TOKENS", "2048")),
-                temperature=0.2,
-            )
-            elapsed = time.perf_counter() - start
-            if elapsed < _min_think_seconds():
-                time.sleep(_min_think_seconds() - elapsed)
-            text = getattr(response, "output_text", None)
-            if not text:
-                try:
-                    text = response.output[0].content[0].text
-                except Exception:
-                    text = str(response)
-            data = _parse_json_loose(text) or {}
-            return {key: data.get(key, "").strip() for key in ("reason", "technique", "findings", "conclusion", "concern")}
-        except Exception:
-            logger.exception("OpenAI Responses API call failed")
-
-    try:  # pragma: no cover - network path disabled in CI
-        from openai import OpenAI  # type: ignore
-    except Exception:
-        return None
-
-    api_key = (os.getenv("OPENAI_API_KEY") or "").strip()
-    if not api_key:
-        return None
-    try:  # pragma: no cover - network path disabled in CI
-        client = OpenAI(api_key=api_key, timeout=_env_float("OPENAI_TIMEOUT", 60.0))
-        start = time.perf_counter()
-        instructions = (
-            "You are a medical report summarizer for the public. "
-            f"Write all output in {language}. "
-            "Return ONLY a JSON object with keys: reason, technique, findings, conclusion, concern. "
-            "Use clear, simple language and short sentences. No treatment advice. "
-            "Highlight important phrases by wrapping them in **double asterisks** in findings and conclusion."
-        )
-        response = client.chat.completions.create(
-            model=chat_model,
-            messages=[
-                {"role": "system", "content": instructions},
-                {"role": "user", "content": report_text},
-            ],
-            temperature=0.2,
-            max_tokens=800,
-        )
-        elapsed = time.perf_counter() - start
-        if elapsed < _min_think_seconds():
-            time.sleep(_min_think_seconds() - elapsed)
-        content = response.choices[0].message.content
-        data = _parse_json_loose(content) or {}
-        return {key: data.get(key, "").strip() for key in ("reason", "technique", "findings", "conclusion", "concern")}
-    except Exception:
-        logger.exception("OpenAI ChatCompletion call failed")
-        return None
-
-
-def simplify_to_layman(text: str, lay_gloss: Glossary | None) -> str:
-    glossary = lay_gloss or Glossary()
-    if not text.strip():
-        return ""
-    out = glossary.replace_terms(text)
-    out = re.sub(r"\bcm\b", " centimeters", out, flags=re.IGNORECASE)
-    out = re.sub(r"\bmm\b", " millimeters", out, flags=re.IGNORECASE)
-    out = re.sub(r"\bHU\b", " Hounsfield units", out, flags=re.IGNORECASE)
-    return out.strip()
-
-
->>>>>>> 893e3232
 def build_structured(
     text: str,
     lay_gloss: Glossary | None = None,
     language: str = "English",
-<<<<<<< HEAD
     render_style: str = "bullets",
 ) -> Dict[str, str]:
     try:
@@ -1437,86 +1182,12 @@
     neg_hi = len(re.findall(r'class="ii-neg"', findings_html + conclusion_html))
 
     patient_bundle = {
-=======
-) -> Dict[str, str]:
-    meta = parse_metadata(text)
-    sections = sections_from_text(text)
-
-    reason = sections.get("reason") or "Not provided."
-    technique = sections.get("technique") or "Not provided."
-    findings_source = sections.get("findings") or "Not described."
-    impression_source = sections.get("impression")
-
-    if not impression_source:
-        picks: List[str] = []
-        for keyword in ["mass", "obstruction", "compression", "dilation", "fracture", "bleed", "appendicitis"]:
-            match = re.search(rf"(?is)([^.]*\b{keyword}\b[^.]*)\.\s", text + " ")
-            if match:
-                snippet = match.group(1).strip()
-                if snippet and snippet not in picks:
-                    picks.append(snippet + ".")
-        impression_source = " ".join(picks) or "See important findings."
-
-    llm_out = _summarize_with_openai(text, language)
-    if llm_out:
-        reason = llm_out.get("reason", reason) or reason
-        technique = llm_out.get("technique", technique) or technique
-        simplified_findings = llm_out.get("findings", "").strip() or None
-        simplified_conclusion = llm_out.get("conclusion", "").strip() or None
-        concern = llm_out.get("concern", "") or ""
-    else:
-        simplified_findings = None
-        simplified_conclusion = None
-        concern = ""
-
-    if simplified_findings is None:
-        simplified_findings = simplify_to_layman(findings_source, lay_gloss)
-    if simplified_conclusion is None:
-        simplified_conclusion = simplify_to_layman(impression_source, lay_gloss)
-
-    if not concern:
-        for keyword in ["obstruction", "compression", "invasion", "perforation", "ischemia"]:
-            if re.search(rf"(?i)\b{keyword}\b", text):
-                concern = f"The findings include {keyword}. Discuss next steps with your clinician."
-                break
-
-    negative_terms = [
-        "mass",
-        "obstruction",
-        "compression",
-        "invasion",
-        "perforation",
-        "ischemia",
-        "tumor",
-        "cancer",
-        "lesion",
-        "bleed",
-        "rupture",
-    ]
-    positive_terms = ["normal", "benign", "unremarkable", "no", "none", "stable", "improved"]
-
-    def _classify_highlight(match: re.Match) -> str:
-        content = match.group(1)
-        lower = content.lower()
-        negative_hits = sum(term in lower for term in negative_terms)
-        positive_hits = sum(term in lower for term in positive_terms)
-        css_class = "positive"
-        if negative_hits > positive_hits:
-            css_class = "negative"
-        return f"<strong class=\"{css_class}\">{content}</strong>"
-
-    simplified_findings = re.sub(r"\*\*(.*?)\*\*", _classify_highlight, simplified_findings)
-    simplified_conclusion = re.sub(r"\*\*(.*?)\*\*", _classify_highlight, simplified_conclusion)
-
-    return {
->>>>>>> 893e3232
         "name": meta.get("name", ""),
         "age": meta.get("age", ""),
         "sex": meta.get("sex", ""),
         "hospital": meta.get("hospital", ""),
         "date": meta.get("date", ""),
         "study": meta.get("study", ""),
-<<<<<<< HEAD
         "history": hx,
     }
 
@@ -1529,14 +1200,5 @@
         "word_count": words, "sentence_count": sentences, "highlights_positive": pos_hi, "highlights_negative": neg_hi,
         "patient": patient_bundle,
     }
-=======
-        "reason": reason.strip(),
-        "technique": technique.strip(),
-        "findings": simplified_findings.strip(),
-        "conclusion": simplified_conclusion.strip(),
-        "concern": concern.strip(),
-    }
-
->>>>>>> 893e3232
 
 __all__ = ["Glossary", "build_structured", "simplify_to_layman", "parse_metadata", "sections_from_text"]